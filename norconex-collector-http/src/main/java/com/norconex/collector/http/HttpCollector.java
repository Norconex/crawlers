--- conflicted
+++ resolved
@@ -1,136 +1,88 @@
-/* Copyright 2010-2014 Norconex Inc.
- *
- * Licensed under the Apache License, Version 2.0 (the "License");
- * you may not use this file except in compliance with the License.
- * You may obtain a copy of the License at
- *
- *     http://www.apache.org/licenses/LICENSE-2.0
- *
- * Unless required by applicable law or agreed to in writing, software
- * distributed under the License is distributed on an "AS IS" BASIS,
- * WITHOUT WARRANTIES OR CONDITIONS OF ANY KIND, either express or implied.
- * See the License for the specific language governing permissions and
- * limitations under the License.
- */
-package com.norconex.collector.http;
-
-import com.norconex.collector.core.AbstractCollector;
-import com.norconex.collector.core.AbstractCollectorConfig;
-import com.norconex.collector.core.AbstractCollectorLauncher;
-import com.norconex.collector.core.CollectorConfigLoader;
-import com.norconex.collector.core.ICollector;
-import com.norconex.collector.core.ICollectorConfig;
-import com.norconex.collector.core.crawler.ICrawler;
-import com.norconex.collector.core.crawler.ICrawlerConfig;
-import com.norconex.collector.http.crawler.HttpCrawler;
-import com.norconex.collector.http.crawler.HttpCrawlerConfig;
-<<<<<<< HEAD
-import com.norconex.commons.lang.EqualsUtil;
-import com.norconex.jef.AsyncJobGroup;
-import com.norconex.jef.IJob;
-import com.norconex.jef.JobRunner;
-import com.norconex.jef.log.FileLogManager;
-import com.norconex.jef.progress.IJobStatus;
-import com.norconex.jef.progress.IJobStatus.Status;
-import com.norconex.jef.progress.JobProgressPropertiesFileSerializer;
-import com.norconex.jef.suite.FileStopRequestHandler;
-import com.norconex.jef.suite.IJobSuiteFactory;
-import com.norconex.jef.suite.JobSuite;
-=======
->>>>>>> cadf8423
- 
-/**
- * Main application class. In order to use it properly, you must first configure
- * it, either by providing a populated instance of {@link HttpCollectorConfig},
- * or by XML configuration, loaded using {@link CollectorConfigLoader}.
- * Instances of this class can hold several crawler, running at once.
- * This is convenient when there are configuration setting to be shared amongst
- * crawlers.  When you have many crawler jobs defined that have nothing
- * in common, it may be best to configure and run them separately, to facilitate
- * troubleshooting.  There is no set rules for this, experimenting with your
- * target sites will help you.
- * @author Pascal Essiembre
- */
-@SuppressWarnings("nls")
-public class HttpCollector extends AbstractCollector {
-
-    /**
-     * Creates a non-configured HTTP collector.
-     */
-    public HttpCollector() {
-        super(new HttpCollectorConfig());
-    }
-	/**
-	 * Creates and configure an HTTP Collector with the provided
-	 * configuration.
-	 * @param collectorConfig HTTP Collector configuration
-	 */
-    public HttpCollector(HttpCollectorConfig collectorConfig) {
-        super(collectorConfig);
-    }
-
-    /**
-     * Invokes the HTTP Collector from the command line.  
-     * @param args Invoke it once without any arguments to get a 
-     *    list of command-line options.
-     */
-	public static void main(String[] args) {
-	    new AbstractCollectorLauncher() {
-	        @Override
-	        protected ICollector createCollector(
-	                ICollectorConfig config) {
-	            return new HttpCollector((HttpCollectorConfig) config);
-	        }
-	        @Override
-	        protected Class<? extends AbstractCollectorConfig> 
-	                getCollectorConfigClass() {
-	            return HttpCollectorConfig.class;
-	        }
-	    }.launch(args);
-	}
-
-<<<<<<< HEAD
-    /**
-     * Launched all crawlers defined in configuration.
-     * @param resumeNonCompleted whether to resume where previous crawler
-     *        aborted (if applicable) 
-     */
-    public void crawl(boolean resumeNonCompleted) {
-        JobSuite suite = createJobSuite();
-        JobRunner jobRunner = new JobRunner();
-        jobRunner.runSuite(suite, resumeNonCompleted);
-    }
-
-    /**
-     * Stops a running instance of this HTTP Collector.
-     */
-    public void stop() {
-        JobSuite suite = createJobSuite();
-        String[] jobIds = suite.getJobIds();
-        if (jobIds.length == 0) {
-            throw new HttpCollectorException("Job ID is undefined.");
-        }
-        IJobStatus progress = suite.getJobProgress(jobIds[0]);
-        boolean running = progress != null 
-                && progress.getStatus() == Status.RUNNING;
-        if (!running) {
-            throw new HttpCollectorException("Job is NOT running.");
-        }
-        // Running job: stop it
-        ((FileStopRequestHandler) 
-                suite.getStopRequestHandler()).fireStopRequest();
-    }
-    
-=======
->>>>>>> cadf8423
-    
-    @Override
-    public HttpCollectorConfig getCollectorConfig() {
-        return (HttpCollectorConfig) super.getCollectorConfig();
-    }
-    
-    @Override
-    protected ICrawler createCrawler(ICrawlerConfig config) {
-        return new HttpCrawler((HttpCrawlerConfig) config);
-    }
-}
+/* Copyright 2010-2014 Norconex Inc.
+ *
+ * Licensed under the Apache License, Version 2.0 (the "License");
+ * you may not use this file except in compliance with the License.
+ * You may obtain a copy of the License at
+ *
+ *     http://www.apache.org/licenses/LICENSE-2.0
+ *
+ * Unless required by applicable law or agreed to in writing, software
+ * distributed under the License is distributed on an "AS IS" BASIS,
+ * WITHOUT WARRANTIES OR CONDITIONS OF ANY KIND, either express or implied.
+ * See the License for the specific language governing permissions and
+ * limitations under the License.
+ */
+package com.norconex.collector.http;
+
+import com.norconex.collector.core.AbstractCollector;
+import com.norconex.collector.core.AbstractCollectorConfig;
+import com.norconex.collector.core.AbstractCollectorLauncher;
+import com.norconex.collector.core.CollectorConfigLoader;
+import com.norconex.collector.core.ICollector;
+import com.norconex.collector.core.ICollectorConfig;
+import com.norconex.collector.core.crawler.ICrawler;
+import com.norconex.collector.core.crawler.ICrawlerConfig;
+import com.norconex.collector.http.crawler.HttpCrawler;
+import com.norconex.collector.http.crawler.HttpCrawlerConfig;
+ 
+/**
+ * Main application class. In order to use it properly, you must first configure
+ * it, either by providing a populated instance of {@link HttpCollectorConfig},
+ * or by XML configuration, loaded using {@link CollectorConfigLoader}.
+ * Instances of this class can hold several crawler, running at once.
+ * This is convenient when there are configuration setting to be shared amongst
+ * crawlers.  When you have many crawler jobs defined that have nothing
+ * in common, it may be best to configure and run them separately, to facilitate
+ * troubleshooting.  There is no set rules for this, experimenting with your
+ * target sites will help you.
+ * @author Pascal Essiembre
+ */
+@SuppressWarnings("nls")
+public class HttpCollector extends AbstractCollector {
+
+    /**
+     * Creates a non-configured HTTP collector.
+     */
+    public HttpCollector() {
+        super(new HttpCollectorConfig());
+    }
+	/**
+	 * Creates and configure an HTTP Collector with the provided
+	 * configuration.
+	 * @param collectorConfig HTTP Collector configuration
+	 */
+    public HttpCollector(HttpCollectorConfig collectorConfig) {
+        super(collectorConfig);
+    }
+
+    /**
+     * Invokes the HTTP Collector from the command line.  
+     * @param args Invoke it once without any arguments to get a 
+     *    list of command-line options.
+     */
+	public static void main(String[] args) {
+	    new AbstractCollectorLauncher() {
+	        @Override
+	        protected ICollector createCollector(
+	                ICollectorConfig config) {
+	            return new HttpCollector((HttpCollectorConfig) config);
+	        }
+	        @Override
+	        protected Class<? extends AbstractCollectorConfig> 
+	                getCollectorConfigClass() {
+	            return HttpCollectorConfig.class;
+	        }
+	    }.launch(args);
+	}
+
+    
+    @Override
+    public HttpCollectorConfig getCollectorConfig() {
+        return (HttpCollectorConfig) super.getCollectorConfig();
+    }
+    
+    @Override
+    protected ICrawler createCrawler(ICrawlerConfig config) {
+        return new HttpCrawler((HttpCrawlerConfig) config);
+    }
+}