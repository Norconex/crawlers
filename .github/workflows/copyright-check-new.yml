name: Check CopyRight Info on Files

on:   
  pull_request:
    branches: [ main ]
    

jobs:
  update-author:
    name: check copyright info
    runs-on: ubuntu-latest
    permissions:
      pull-requests: write
      contents: write

    steps:
      - name: Check if PR is from Dependabot
        id: check_dependabot
        run: |
          echo "check=$(jq -r '.pull_request.user.login' "$GITHUB_EVENT_PATH" | grep -c dependabot)" >> $GITHUB_OUTPUT
                  

      - uses: actions/checkout@v4
        if: steps.check_dependabot.outputs.check == '0'
        with:
          fetch-depth: 0
          token: ${{ secrets.WORKFLOW_SECRET }}

      
      - name: Get modified files 
        if: steps.check_dependabot.outputs.check == '0'
        id: modified-files        
        uses: tj-actions/changed-files@v45.0.5
        with:
          files_ignore: |     
<<<<<<< HEAD
            # ignore the yml files and worflow files in the github folder       
            **/workflows/**
=======
            # ignore the yml files and worflow yml files in the github folder       
            .github/workflows/*.yml
>>>>>>> 1dcbd33a
            .github/*.yml
            **/assembly/**

      - name: Echo result
        if: steps.check_dependabot.outputs.check == '0'
        run: |
          echo "Modified files:"
          echo "${{ steps.modified-files.outputs.all }}"
          echo ""
          echo "Files in the .github/workflows directory are skipped, please edit it manaully!"

      - name: Find all changed files don't contain Copyright Info and add the info to it
        if: ${{ steps.check_dependabot.outputs.check == '0' && steps.modified-files.outputs.all_changed_files != '' }}
        run: |
          for file in ${{ steps.modified-files.outputs.all_changed_files }}; do
            if ! grep -qE 'Copyright [0-9]{4} Norconex Inc\.|Copyright [0-9]{4}-[0-9]{4} Norconex Inc\.' "$file"; then
              # check if file type is java file  
              if [[ "${file}" == *.java ]]; then
                
                cat .github/workflows/copyright-headers/java_file.txt $file > tmp.txt
                
                mv tmp.txt $file
                
              # check if file type is batch file  
              elif [[ "${file}" == *.bat ]]; then
                
                sed -e '/@echo off/ {' -e 'r .github/workflows/copyright-headers/bat_file.txt' -e 'd' -e '}' -i $file
                
              # check if file type is shell file  
              elif [[ "${file}" == *.sh ]]; then
                
                sed -e '/#!\/bin\/bash/ {' -e 'r .github/workflows/copyright-headers/sh_file.txt' -e 'd' -e '}' -i $file
                
              # check if file type is xml file  
              elif [[ "${file}" == *.xml ]]; then
                
                sed -e '/<?xml version="1.0" encoding="UTF-8"?>/ {' -e 'r .github/workflows/copyright-headers/xml_file.txt' -e 'd' -e '}' -i $file
                # cat .github/workflows/copyright-headers/xml_file.txt $file > tmp.txt
                # mv tmp.txt $file       
                
              # check if file type is html file
              elif [[ "${file}" == *.html ]]; then
                
                cat .github/workflows/copyright-headers/html_file.txt $file > tmp.txt
                
                mv tmp.txt $file       
                
              # check if file type is yml or yaml file
              elif [[ "${file}" == *.yml || "${file}" == *.yaml ]]; then
                
                cat .github/workflows/copyright-headers/yml_file.txt $file > tmp.txt
                
                mv tmp.txt $file       
                
              else
                echo "$file is in other format"            
              fi
            else
              echo "$file already contains copyright info, no changes is made"
              
            fi
          done
          
      - name: Verify Year on files' Copyright Info is up to date
        if: ${{ steps.check_dependabot.outputs.check == '0' && steps.modified-files.outputs.all_changed_files != '' }}
        run: |
          # make sure the file exist
          touch /tmp/modified-file-list.txt

          current_year=$(date +'%Y')          
          
          for file in ${{ steps.modified-files.outputs.all_changed_files }}; do
            # exclude all jsp files
            if [[ "${file}" != *.jsp ]]; then            

              # check if file contain single year copyright info
              if grep -qE 'Copyright [0-9]{4} Norconex Inc\.' "$file"; then
                echo "$file: Single year Copyright"
  
                # get the year from the file's copyright info section
                year_in_file=$(grep -oP 'Copyright \K[0-9]{4}' "$file")
                                
                # check if the year is a year place-holder, if so, replace it with current year
                if [ "$year_in_file" == 2999 ]; then
                  
                  # change the year-place-holder to the current year
                  
                  sed -i "s/Copyright $year_in_file Norconex Inc./Copyright $current_year Norconex Inc./g" "$file"
                  echo "${file}" >> /tmp/modified-file-list.txt
                  
                #Check if the existing year found is the current year          
                elif [ "$year_in_file" != "$current_year" ]; then
                  # Append current year to the existing copyright info in each file
                  
                  sed -i "s/Copyright $year_in_file Norconex Inc./Copyright $year_in_file-$current_year Norconex Inc./g" "$file"
                  echo "${file}" >> /tmp/modified-file-list.txt
                  
                  
                else
                  # echo ""                  
                  echo "Skipping replacement in ${file} because the year is already the current year."            
                  
                fi
              # check if file contain range year copyright info  
              elif grep -qE 'Copyright [0-9]{4}-[0-9]{4} Norconex Inc\.' "$file"; then
                echo "$file: Range year Copyright"
                   
                # Extract the second year from the copyright info
                second_year=$(grep -oE 'Copyright [0-9]{4}-[0-9]{4} Norconex Inc\.' "${file}" | sed -n 's/.*-\([0-9]\{4\}\) Norconex Inc\./\1/p')
      
                # Check if the second year is equal to the current year, if not, replace the 2nd year with the current year
                if [ "${second_year}" != "$(date +'%Y')" ]; then
                  sed -i "s/Copyright \([0-9]\{4\}\)-\([0-9]\{4\}\) Norconex Inc\./Copyright \1-$(date +'%Y') Norconex Inc./" "${file}"
                  echo "${file}" >> /tmp/modified-file-list.txt
                  
                else
                  echo ""
                  echo "Skipping replacement in ${file} because the second year is already the current year."
                fi  
              fi
            fi 
          done  

          # Print out a summary of all modified files
          echo ""
          echo ""
          echo " Here is a list of files that has been updated with the current year:"
          more /tmp/modified-file-list.txt
          rm /tmp/modified-file-list.txt
          echo ""
          echo ""

      - name: Check git status
        if: ${{ steps.check_dependabot.outputs.check == '0' && steps.modified-files.outputs.all_changed_files != '' }}
        run: git status

      - name: Upload Modified Files
        if: ${{ steps.check_dependabot.outputs.check == '0' && steps.modified-files.outputs.all_changed_files != '' }}
        uses: stefanzweifel/git-auto-commit-action@v5
        with:
          commit_message: Apply Copyright year changes<|MERGE_RESOLUTION|>--- conflicted
+++ resolved
@@ -33,13 +33,8 @@
         uses: tj-actions/changed-files@v45.0.5
         with:
           files_ignore: |     
-<<<<<<< HEAD
             # ignore the yml files and worflow files in the github folder       
             **/workflows/**
-=======
-            # ignore the yml files and worflow yml files in the github folder       
-            .github/workflows/*.yml
->>>>>>> 1dcbd33a
             .github/*.yml
             **/assembly/**
 
