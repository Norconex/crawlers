--- conflicted
+++ resolved
@@ -1,274 +1,166 @@
-<!-- 
-   Copyright 2014-2023 Norconex Inc.
-
-   Licensed under the Apache License, Version 2.0 (the "License");
-   you may not use this file except in compliance with the License.
-   You may obtain a copy of the License at
-
-       http://www.apache.org/licenses/LICENSE-2.0
-
-   Unless required by applicable law or agreed to in writing, software
-   distributed under the License is distributed on an "AS IS" BASIS,
-   WITHOUT WARRANTIES OR CONDITIONS OF ANY KIND, either express or implied.
-   See the License for the specific language governing permissions and
-   limitations under the License.
--->
-<<<<<<< HEAD
-<project xmlns="http://maven.apache.org/POM/4.0.0" xmlns:xsi="http://www.w3.org/2001/XMLSchema-instance" xsi:schemaLocation="http://maven.apache.org/POM/4.0.0 https://maven.apache.org/xsd/maven-4.0.0.xsd">
-
-    <modelVersion>4.0.0</modelVersion>
-    <parent>
-        <groupId>com.norconex.crawler</groupId>
-        <artifactId>nx-crawler-parent</artifactId>
-        <version>4.0.0-SNAPSHOT</version>
-        <relativePath>../..</relativePath>
-    </parent>
-
-    <artifactId>nx-committer-solr</artifactId>
-    <name>Norconex Committer Solr</name>
-
-    <properties>
-      <solr.version>9.2.1</solr.version>
-      <sonar.projectKey>${project.groupId}:${project.artifactId}</sonar.projectKey>  
-    </properties>
-    <inceptionYear>2009</inceptionYear>
-
-    <dependencies>
-        <dependency>
-            <groupId>org.apache.solr</groupId>
-            <artifactId>solr-solrj</artifactId>
-            <version>${solr.version}</version>
-        </dependency>
-        <dependency>
-            <groupId>com.norconex.crawler</groupId>
-            <artifactId>nx-committer-core</artifactId>
-        </dependency>
-        <dependency>
-            <groupId>com.norconex.commons</groupId>
-            <artifactId>norconex-commons-lang</artifactId>
-        </dependency>
-        <dependency>
-            <groupId>com.norconex.commons</groupId>
-            <artifactId>norconex-commons-lang</artifactId>
-            <classifier>resources</classifier>
-            <type>zip</type>
-            <scope>provided</scope>
-        </dependency>
-
-        <!-- Tests and provided. -->
-        <dependency>
-            <groupId>org.apache.solr</groupId>
-            <artifactId>solr-test-framework</artifactId>
-            <version>${solr.version}</version>
-            <scope>test</scope>
-        </dependency>
-        <dependency>
-            <groupId>org.junit.jupiter</groupId>
-            <artifactId>junit-jupiter</artifactId>
-            <scope>test</scope>
-        </dependency>
-        <dependency>
-            <groupId>org.assertj</groupId>
-            <artifactId>assertj-core</artifactId>
-            <scope>test</scope>
-        </dependency>
-        <dependency>
-            <groupId>org.apache.logging.log4j</groupId>
-            <artifactId>log4j-slf4j2-impl</artifactId>
-            <scope>test</scope>
-        </dependency>
-        <dependency>
-            <groupId>org.apache.logging.log4j</groupId>
-            <artifactId>log4j-core</artifactId>
-            <version>2.20.0</version>
-            <scope>test</scope>
-        </dependency>
-    </dependencies>
-
-    <build>
-        <plugins>
-            <plugin>
-                <groupId>org.apache.maven.plugins</groupId>
-                <artifactId>maven-assembly-plugin</artifactId>
-            </plugin>
-
-            <plugin>
-                <groupId>org.apache.maven.plugins</groupId>
-                <artifactId>maven-javadoc-plugin</artifactId>
-            </plugin>
-
-            <plugin>
-                <groupId>org.apache.maven.plugins</groupId>
-                <artifactId>maven-source-plugin</artifactId>
-            </plugin>
-
-            <plugin>
-                <groupId>org.apache.maven.plugins</groupId>
-                <artifactId>maven-jar-plugin</artifactId>
-            </plugin>
-
-            <!--  Use VM argument -Dgpg.skip=true to disable GPG signing. -->
-            <plugin>
-                <groupId>org.apache.maven.plugins</groupId>
-                <artifactId>maven-gpg-plugin</artifactId>
-            </plugin>
-
-            <plugin>
-                <groupId>org.sonatype.plugins</groupId>
-                <artifactId>nexus-staging-maven-plugin</artifactId>
-            </plugin>
-
-            <!-- Uncomment when ready:
-=======
-<project 
-  xmlns="https://maven.apache.org/POM/4.0.0" 
-  xmlns:xsi="http://www.w3.org/2001/XMLSchema-instance" 
-  xsi:schemaLocation="http://maven.apache.org/POM/4.0.0 https://maven.apache.org/xsd/maven-4.0.0.xsd"
->
-
-  <modelVersion>4.0.0</modelVersion>
-  <parent>
-    <groupId>com.norconex.crawler</groupId>
-    <artifactId>nx-crawler-parent</artifactId>
-    <version>4.0.0-SNAPSHOT</version>
-    <relativePath>../..</relativePath>
-  </parent>
-
-  <artifactId>nx-committer-solr</artifactId>
-  <name>Norconex Committer Solr</name>
-
-  <properties>
-    <solr.version>9.2.1</solr.version>
-    <sonar.projectKey>${project.groupId}:${project.artifactId}</sonar.projectKey>  
-  </properties>
-  <inceptionYear>2009</inceptionYear>
-
-  <dependencies>
-      
-    <dependency>
-      <groupId>org.apache.solr</groupId>
-      <artifactId>solr-solrj</artifactId>
-      <version>${solr.version}</version>
-    </dependency>
-    <dependency>
-      <groupId>com.norconex.crawler</groupId>
-      <artifactId>nx-committer-core</artifactId>
-    </dependency>
-    <dependency>
-      <groupId>com.norconex.commons</groupId>
-      <artifactId>norconex-commons-lang</artifactId>
-    </dependency>
-    <dependency>
-      <groupId>com.norconex.commons</groupId>
-      <artifactId>norconex-commons-lang</artifactId>
-      <classifier>resources</classifier>
-      <type>zip</type>
-      <scope>provided</scope>
-    </dependency>
-
-    <!-- Tests and provided. -->
-    <dependency>
-      <groupId>org.apache.solr</groupId>
-      <artifactId>solr-test-framework</artifactId>
-      <version>${solr.version}</version>
-      <scope>test</scope>
-    </dependency>
-    <dependency>
-      <groupId>org.junit.jupiter</groupId>
-      <artifactId>junit-jupiter</artifactId>
-      <scope>test</scope>
-    </dependency>
-    <dependency>
-      <groupId>org.assertj</groupId>
-      <artifactId>assertj-core</artifactId>
-      <scope>test</scope>
-    </dependency>
-    <dependency>
-      <groupId>org.apache.logging.log4j</groupId>
-      <artifactId>log4j-slf4j2-impl</artifactId>
-      <scope>test</scope>
-    </dependency>
-    
-  </dependencies>
-
-  <build>
-    <plugins>
-      <plugin>
-        <groupId>org.apache.maven.plugins</groupId>
-        <artifactId>maven-assembly-plugin</artifactId>
-      </plugin>
-
-      <plugin>
-        <groupId>org.apache.maven.plugins</groupId>
-        <artifactId>maven-javadoc-plugin</artifactId>
-      </plugin>
-
-      <plugin>
-        <groupId>org.apache.maven.plugins</groupId>
-        <artifactId>maven-source-plugin</artifactId>
-      </plugin>
-
-      <plugin>
-        <groupId>org.apache.maven.plugins</groupId>
-        <artifactId>maven-jar-plugin</artifactId>
-      </plugin>
-
-      <!--  Use VM argument -Dgpg.skip=true to disable GPG signing. -->
-      <plugin>
-        <groupId>org.apache.maven.plugins</groupId>
-        <artifactId>maven-gpg-plugin</artifactId>
-      </plugin>
-
-      <plugin>
-        <groupId>org.sonatype.plugins</groupId>
-        <artifactId>nexus-staging-maven-plugin</artifactId>
-      </plugin>
-
-      <!-- Uncomment when ready:
->>>>>>> 6894e011
-      <plugin>
-        <groupId>org.apache.maven.plugins</groupId>
-        <artifactId>maven-dependency-plugin</artifactId>
-        <executions>
-          <execution>
-            <id>unpack-shared-resources</id>
-            <goals>
-              <goal>unpack-dependencies</goal>
-            </goals>
-            <phase>prepare-package</phase>
-            <configuration>
-              <classifier>resources</classifier>
-              <outputDirectory>${project.build.directory}/shared-resources</outputDirectory>
-              <includeArtifactIds>norconex-commons-lang</includeArtifactIds>
-              <includeGroupIds>com.norconex.commons</includeGroupIds>
-              <excludeTransitive>true</excludeTransitive>
-            </configuration>
-          </execution>
-        </executions>
-      </plugin>
-      -->
-    </plugins>
-  </build>
-
-  <distributionManagement>
-    <site>
-      <id>norconex-site-deployment</id>
-      <url>${site.baseurl}/committers/solr/v4</url>
-    </site>
-  </distributionManagement>
-
-  <url>https://opensource.norconex.com/committers/solr</url>
-  <description>
-    Solr implementation of Norconex Committer. Should also work with any 
-    Solr-based products, such as LucidWorks.
-  </description>
-  <issueManagement>
-    <url>https://github.com/Norconex/committer-solr/issues</url>
-    <system>GitHub</system>
-  </issueManagement>
-  <scm>
-    <url>https://github.com/Norconex/committer-solr</url>
-    <connection>scm:git:git@github.com:Norconex/committer-solr.git</connection>
-    <developerConnection>scm:git:git@github.com:Norconex/committer-solr.git</developerConnection>
-  </scm>
+<!-- 
+   Copyright 2014-2023 Norconex Inc.
+
+   Licensed under the Apache License, Version 2.0 (the "License");
+   you may not use this file except in compliance with the License.
+   You may obtain a copy of the License at
+
+       http://www.apache.org/licenses/LICENSE-2.0
+
+   Unless required by applicable law or agreed to in writing, software
+   distributed under the License is distributed on an "AS IS" BASIS,
+   WITHOUT WARRANTIES OR CONDITIONS OF ANY KIND, either express or implied.
+   See the License for the specific language governing permissions and
+   limitations under the License.
+-->
+<project 
+  xmlns="https://maven.apache.org/POM/4.0.0" 
+  xmlns:xsi="http://www.w3.org/2001/XMLSchema-instance" 
+  xsi:schemaLocation="http://maven.apache.org/POM/4.0.0 https://maven.apache.org/xsd/maven-4.0.0.xsd"
+>
+
+  <modelVersion>4.0.0</modelVersion>
+  <parent>
+    <groupId>com.norconex.crawler</groupId>
+    <artifactId>nx-crawler-parent</artifactId>
+    <version>4.0.0-SNAPSHOT</version>
+    <relativePath>../..</relativePath>
+  </parent>
+
+  <artifactId>nx-committer-solr</artifactId>
+  <name>Norconex Committer Solr</name>
+
+  <properties>
+    <solr.version>9.2.1</solr.version>
+    <sonar.projectKey>${project.groupId}:${project.artifactId}</sonar.projectKey>  
+  </properties>
+  <inceptionYear>2009</inceptionYear>
+
+  <dependencies>
+      
+    <dependency>
+      <groupId>org.apache.solr</groupId>
+      <artifactId>solr-solrj</artifactId>
+      <version>${solr.version}</version>
+    </dependency>
+    <dependency>
+      <groupId>com.norconex.crawler</groupId>
+      <artifactId>nx-committer-core</artifactId>
+    </dependency>
+    <dependency>
+      <groupId>com.norconex.commons</groupId>
+      <artifactId>norconex-commons-lang</artifactId>
+    </dependency>
+    <dependency>
+      <groupId>com.norconex.commons</groupId>
+      <artifactId>norconex-commons-lang</artifactId>
+      <classifier>resources</classifier>
+      <type>zip</type>
+      <scope>provided</scope>
+    </dependency>
+
+    <!-- Tests and provided. -->
+    <dependency>
+      <groupId>org.apache.solr</groupId>
+      <artifactId>solr-test-framework</artifactId>
+      <version>${solr.version}</version>
+      <scope>test</scope>
+    </dependency>
+    <dependency>
+      <groupId>org.junit.jupiter</groupId>
+      <artifactId>junit-jupiter</artifactId>
+      <scope>test</scope>
+    </dependency>
+    <dependency>
+      <groupId>org.assertj</groupId>
+      <artifactId>assertj-core</artifactId>
+      <scope>test</scope>
+    </dependency>
+    <dependency>
+      <groupId>org.apache.logging.log4j</groupId>
+      <artifactId>log4j-slf4j2-impl</artifactId>
+      <scope>test</scope>
+    </dependency>
+    
+  </dependencies>
+
+  <build>
+    <plugins>
+      <plugin>
+        <groupId>org.apache.maven.plugins</groupId>
+        <artifactId>maven-assembly-plugin</artifactId>
+      </plugin>
+
+      <plugin>
+        <groupId>org.apache.maven.plugins</groupId>
+        <artifactId>maven-javadoc-plugin</artifactId>
+      </plugin>
+
+      <plugin>
+        <groupId>org.apache.maven.plugins</groupId>
+        <artifactId>maven-source-plugin</artifactId>
+      </plugin>
+
+      <plugin>
+        <groupId>org.apache.maven.plugins</groupId>
+        <artifactId>maven-jar-plugin</artifactId>
+      </plugin>
+
+      <!--  Use VM argument -Dgpg.skip=true to disable GPG signing. -->
+      <plugin>
+        <groupId>org.apache.maven.plugins</groupId>
+        <artifactId>maven-gpg-plugin</artifactId>
+      </plugin>
+
+      <plugin>
+        <groupId>org.sonatype.plugins</groupId>
+        <artifactId>nexus-staging-maven-plugin</artifactId>
+      </plugin>
+
+      <!-- Uncomment when ready:
+      <plugin>
+        <groupId>org.apache.maven.plugins</groupId>
+        <artifactId>maven-dependency-plugin</artifactId>
+        <executions>
+          <execution>
+            <id>unpack-shared-resources</id>
+            <goals>
+              <goal>unpack-dependencies</goal>
+            </goals>
+            <phase>prepare-package</phase>
+            <configuration>
+              <classifier>resources</classifier>
+              <outputDirectory>${project.build.directory}/shared-resources</outputDirectory>
+              <includeArtifactIds>norconex-commons-lang</includeArtifactIds>
+              <includeGroupIds>com.norconex.commons</includeGroupIds>
+              <excludeTransitive>true</excludeTransitive>
+            </configuration>
+          </execution>
+        </executions>
+      </plugin>
+      -->
+    </plugins>
+  </build>
+
+  <distributionManagement>
+    <site>
+      <id>norconex-site-deployment</id>
+      <url>${site.baseurl}/committers/solr/v4</url>
+    </site>
+  </distributionManagement>
+
+  <url>https://opensource.norconex.com/committers/solr</url>
+  <description>
+    Solr implementation of Norconex Committer. Should also work with any 
+    Solr-based products, such as LucidWorks.
+  </description>
+  <issueManagement>
+    <url>https://github.com/Norconex/committer-solr/issues</url>
+    <system>GitHub</system>
+  </issueManagement>
+  <scm>
+    <url>https://github.com/Norconex/committer-solr</url>
+    <connection>scm:git:git@github.com:Norconex/committer-solr.git</connection>
+    <developerConnection>scm:git:git@github.com:Norconex/committer-solr.git</developerConnection>
+  </scm>
 </project>