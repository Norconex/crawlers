--- conflicted
+++ resolved
@@ -2,10 +2,7 @@
  * Copyright 2000-2021 Norconex Inc.
  */
 
-<<<<<<< HEAD
 public class file14_6_2 {
-=======
-public class file14_6_1 {
->>>>>>> 0d02de34
+
     
 }sadasdasdasdad