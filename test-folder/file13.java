--- conflicted
+++ resolved
@@ -6,11 +6,8 @@
  * 
  */
 
-<<<<<<< HEAD
  public class file13_5_2 {
-=======
- public class file13_5_1 {
->>>>>>> 0d02de34
+
     main afdasf dsfsfgasdsfsdsafasdfafdssadasdafsdsadfasfssfgfsesfsdfchan
     changed-filessd
     sfsafdfsasfasdffdfsdfssafsdfsfsadsaddsgf
