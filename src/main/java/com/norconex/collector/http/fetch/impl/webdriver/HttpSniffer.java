--- conflicted
+++ resolved
@@ -1,241 +1,233 @@
-/* Copyright 2018-2021 Norconex Inc.
- *
- * Licensed under the Apache License, Version 2.0 (the "License");
- * you may not use this file except in compliance with the License.
- * You may obtain a copy of the License at
- *
- *     http://www.apache.org/licenses/LICENSE-2.0
- *
- * Unless required by applicable law or agreed to in writing, software
- * distributed under the License is distributed on an "AS IS" BASIS,
- * WITHOUT WARRANTIES OR CONDITIONS OF ANY KIND, either express or implied.
- * See the License for the specific language governing permissions and
- * limitations under the License.
- */
-package com.norconex.collector.http.fetch.impl.webdriver;
-
-import static java.util.Optional.ofNullable;
-import static org.apache.commons.collections4.map.AbstractReferenceMap.ReferenceStrength.HARD;
-
-import java.net.InetSocketAddress;
-import java.util.Map;
-import java.util.Optional;
-
-import org.apache.commons.collections4.map.AbstractReferenceMap.ReferenceStrength;
-import org.apache.commons.collections4.map.ListOrderedMap;
-import org.apache.commons.collections4.map.ReferenceMap;
-import org.apache.commons.lang3.StringUtils;
-import org.apache.commons.lang3.builder.EqualsBuilder;
-import org.apache.commons.lang3.builder.HashCodeBuilder;
-import org.apache.commons.lang3.builder.ReflectionToStringBuilder;
-import org.apache.commons.lang3.builder.ToStringStyle;
-import org.openqa.selenium.MutableCapabilities;
-import org.openqa.selenium.chrome.ChromeOptions;
-import org.openqa.selenium.firefox.FirefoxOptions;
-import org.slf4j.Logger;
-import org.slf4j.LoggerFactory;
-
-import com.norconex.commons.lang.EqualsUtil;
-
-import net.lightbody.bmp.BrowserMobProxyServer;
-import net.lightbody.bmp.filters.ResponseFilterAdapter;
-
-/**
- * <p>
- * Used to set and capture HTTP request/response headers, when enabled.
- * </p>
- * <p>
- * <b>EXPERIMENTAL:</b> The use of this class is experimental.
- * It is known to not be supported properly
- * with some web drivers and/or browsers. It can even be ignored altogether
- * by some web drivers.  It is discouraged for normal use,
- * and is disabled by default.
- * </p>
- *
- * @author Pascal Essiembre
- * @since 3.0.0
- */
-class HttpSniffer {
-
-    //MAYBE: If it gets stable enough, move the proxy setting to Browser class?
-
-    private static final Logger LOG = LoggerFactory.getLogger(
-            HttpSniffer.class);
-
-    private final Map<String, SniffedResponseHeader> trackedUrlResponses =
-            new ReferenceMap<>(HARD, ReferenceStrength.WEAK);
-
-    private BrowserMobProxyServer mobProxy;
-
-    SniffedResponseHeader track(String url) {
-        return trackedUrlResponses.computeIfAbsent(
-                url, na -> new SniffedResponseHeader());
-    }
-    void untrack(String url) {
-        trackedUrlResponses.remove(url);
-    }
-
-    void start(MutableCapabilities options, HttpSnifferConfig config) {
-        var cfg = Optional.ofNullable(config).orElseGet(HttpSnifferConfig::new);
-        mobProxy = new BrowserMobProxyServer();
-        mobProxy.setTrustAllServers(true);
-        mobProxy.setTrustSource(null);
-<<<<<<< HEAD
-=======
-
-
-        if (cfg.getChainedProxy() != null &&
-                cfg.getChainedProxy().getHost() != null &&
-                cfg.getChainedProxy().getHost().getName() != null
-        ) {
-
-            InetSocketAddress proxyAddress = new InetSocketAddress(
-                    cfg.getChainedProxy().getHost().getName(),
-                    cfg.getChainedProxy().getHost().getPort()
-            );
-
-            mobProxy.setChainedProxy(proxyAddress);
-            LOG.info("Chained Proxy set on browser as: {}.", proxyAddress);
-        }
-
-        LOG.info("-----Request Headers: {}.",cfg.getRequestHeaders());
-
->>>>>>> 5fc283e3
-        //NOTE we use to have `mobProxy.setMitmDisabled(true)` here, but
-        // that made it fail to invoke the response filter set below.
-        // We can make that option configurable if it causes issues for some.
-
-
-        // request headers
-        cfg.getRequestHeaders().entrySet().forEach(
-                en -> mobProxy.addHeader(en.getKey(), en.getValue()));
-
-        // User agent
-        if (StringUtils.isNotBlank(cfg.getUserAgent())) {
-            mobProxy.addHeader("User-Agent", cfg.getUserAgent());
-        }
-
-        mobProxy.addLastHttpFilterFactory(
-                new ResponseFilterAdapter.FilterSource(
-                        (response, contents, messageInfo) -> {
-            // sniff only if original URL is being tracked
-            var trackedResponse =
-                    trackedUrlResponses.get(messageInfo.getOriginalUrl());
-
-            if (trackedResponse != null) {
-                response.headers().forEach(en ->
-                    trackedResponse.headers.put(en.getKey(), en.getValue()));
-                trackedResponse.statusCode = response.status().code();
-                trackedResponse.reasonPhrase = response.status().reasonPhrase();
-            }
-        }, cfg.getMaxBufferSize()));
-
-
-
-        mobProxy.start(cfg.getPort());
-
-        var actualPort = mobProxy.getPort();
-        LOG.info("Proxy started on port {} "
-                + "for HTTP response header capture.", actualPort);
-
-        var proxyHost = ofNullable(cfg.getHost()).orElse("localhost");
-        var proxyStr = proxyHost + ":" + actualPort;
-
-        LOG.info("Proxy set on browser as: {}.", proxyStr);
-
-
-        // Fix bug with firefox where request/response filters are not
-        // triggered properly unless dealing with firefox profile
-        if (options instanceof FirefoxOptions) {
-            //TODO Shall we prevent calls to firefox browser addons?
-            var profile = ((FirefoxOptions) options).getProfile();
-                        profile.setAcceptUntrustedCertificates(true);
-            profile.setAssumeUntrustedCertificateIssuer(true);
-//            profile.setPreference("network.proxy.http", "localhost");
-            profile.setPreference("network.proxy.http", proxyHost);
-            profile.setPreference("network.proxy.http_port", actualPort);
-//            profile.setPreference("network.proxy.ssl", "localhost");
-            profile.setPreference("network.proxy.ssl", proxyHost);
-            profile.setPreference("network.proxy.ssl_port", actualPort);
-            profile.setPreference("network.proxy.type", 1);
-            profile.setPreference("network.proxy.no_proxies_on", "");
-            profile.setPreference("devtools.console.stdout.content", true);
-            // Required since FF v67 to enable a localhost proxy:
-            // https://bugzilla.mozilla.org/show_bug.cgi?id=1535581
-            profile.setPreference(
-                    "network.proxy.allow_hijacking_localhost", true);
-            ((FirefoxOptions) options).setProfile(profile);
-
-        } else if (options instanceof ChromeOptions) {
-            var chromeOptions = (ChromeOptions) options;
-            // Required since Chrome v72 to enable a localhost proxy:
-            // https://bugs.chromium.org/p/chromium/issues/detail?id=899126#c15
-            chromeOptions.addArguments(
-                    "--proxy-bypass-list=<-loopback>",
-                    "--proxy-server=" + proxyStr,
-                    "--disable-popup-blocking",
-                    "--disable-extensions",
-                    "--disable-dev-shm-usage",
-                    "--disable-gpu",
-                    "--disable-software-rasterizer",
-                    "--disable-infobars",
-                    "--disable-browser-side-navigation",
-                    "--disable-features=EnableEphemeralFlashPermission",
-                    "--disable-translate",
-                    "--disable-sync",
-                    "--no-first-run",
-                    "--no-default-browser-check",
-                    "--disable-sign-in"
-            );
-            if  (LOG.isDebugEnabled()) {
-                System.setProperty("webdriver.chrome.verboseLogging", "true");
-            }
-        }
-    }
-
-    void stop() {
-        if (mobProxy != null && mobProxy.isStarted()) {
-            mobProxy.stop();
-            mobProxy = null;
-        }
-    }
-
-
-    static class SniffedResponseHeader {
-
-        private final Map<String, String> headers =
-                new ListOrderedMap<>();
-        private int statusCode;
-        private String reasonPhrase;
-        public Map<String, String> getHeaders() {
-            return headers;
-        }
-        public int getStatusCode() {
-            return statusCode;
-        }
-        public String getReasonPhrase() {
-            return reasonPhrase;
-        }
-
-        @Override
-        public boolean equals(final Object obj) {
-            if (!(obj instanceof SniffedResponseHeader)) {
-                return false;
-            }
-            var other = (SniffedResponseHeader) obj;
-            return EqualsBuilder.reflectionEquals(
-                    this, other, "requestHeaders")
-                    && EqualsUtil.equalsMap(headers, other.headers);
-        }
-        @Override
-        public int hashCode() {
-            return HashCodeBuilder.reflectionHashCode(this);
-        }
-        @Override
-        public String toString() {
-            return new ReflectionToStringBuilder(
-                    this, ToStringStyle.SHORT_PREFIX_STYLE).toString();
-        }
-    }
-
+/* Copyright 2018-2021 Norconex Inc.
+ *
+ * Licensed under the Apache License, Version 2.0 (the "License");
+ * you may not use this file except in compliance with the License.
+ * You may obtain a copy of the License at
+ *
+ *     http://www.apache.org/licenses/LICENSE-2.0
+ *
+ * Unless required by applicable law or agreed to in writing, software
+ * distributed under the License is distributed on an "AS IS" BASIS,
+ * WITHOUT WARRANTIES OR CONDITIONS OF ANY KIND, either express or implied.
+ * See the License for the specific language governing permissions and
+ * limitations under the License.
+ */
+package com.norconex.collector.http.fetch.impl.webdriver;
+
+import static java.util.Optional.ofNullable;
+import static org.apache.commons.collections4.map.AbstractReferenceMap.ReferenceStrength.HARD;
+
+import java.net.InetSocketAddress;
+import java.util.Map;
+import java.util.Optional;
+
+import org.apache.commons.collections4.map.AbstractReferenceMap.ReferenceStrength;
+import org.apache.commons.collections4.map.ListOrderedMap;
+import org.apache.commons.collections4.map.ReferenceMap;
+import org.apache.commons.lang3.StringUtils;
+import org.apache.commons.lang3.builder.EqualsBuilder;
+import org.apache.commons.lang3.builder.HashCodeBuilder;
+import org.apache.commons.lang3.builder.ReflectionToStringBuilder;
+import org.apache.commons.lang3.builder.ToStringStyle;
+import org.openqa.selenium.MutableCapabilities;
+import org.openqa.selenium.chrome.ChromeOptions;
+import org.openqa.selenium.firefox.FirefoxOptions;
+import org.slf4j.Logger;
+import org.slf4j.LoggerFactory;
+
+import com.norconex.commons.lang.EqualsUtil;
+
+import net.lightbody.bmp.BrowserMobProxyServer;
+import net.lightbody.bmp.filters.ResponseFilterAdapter;
+
+/**
+ * <p>
+ * Used to set and capture HTTP request/response headers, when enabled.
+ * </p>
+ * <p>
+ * <b>EXPERIMENTAL:</b> The use of this class is experimental.
+ * It is known to not be supported properly
+ * with some web drivers and/or browsers. It can even be ignored altogether
+ * by some web drivers.  It is discouraged for normal use,
+ * and is disabled by default.
+ * </p>
+ *
+ * @author Pascal Essiembre
+ * @since 3.0.0
+ */
+class HttpSniffer {
+
+    //MAYBE: If it gets stable enough, move the proxy setting to Browser class?
+
+    private static final Logger LOG = LoggerFactory.getLogger(
+            HttpSniffer.class);
+
+    private final Map<String, SniffedResponseHeader> trackedUrlResponses =
+            new ReferenceMap<>(HARD, ReferenceStrength.WEAK);
+
+    private BrowserMobProxyServer mobProxy;
+
+    SniffedResponseHeader track(String url) {
+        return trackedUrlResponses.computeIfAbsent(
+                url, na -> new SniffedResponseHeader());
+    }
+    void untrack(String url) {
+        trackedUrlResponses.remove(url);
+    }
+
+    void start(MutableCapabilities options, HttpSnifferConfig config) {
+        var cfg = Optional.ofNullable(config).orElseGet(HttpSnifferConfig::new);
+        mobProxy = new BrowserMobProxyServer();
+        mobProxy.setTrustAllServers(true);
+        mobProxy.setTrustSource(null);
+        //NOTE we use to have `mobProxy.setMitmDisabled(true)` here, but
+        // that made it fail to invoke the response filter set below.
+        // We can make that option configurable if it causes issues for some.
+
+        if (cfg.getChainedProxy() != null &&
+                cfg.getChainedProxy().getHost() != null &&
+                cfg.getChainedProxy().getHost().getName() != null
+        ) {
+
+            InetSocketAddress proxyAddress = new InetSocketAddress(
+                    cfg.getChainedProxy().getHost().getName(),
+                    cfg.getChainedProxy().getHost().getPort()
+            );
+
+            mobProxy.setChainedProxy(proxyAddress);
+            LOG.info("Chained Proxy set on browser as: {}.", proxyAddress);
+        }
+
+        // request headers
+        cfg.getRequestHeaders().entrySet().forEach(
+                en -> mobProxy.addHeader(en.getKey(), en.getValue()));
+
+        // User agent
+        if (StringUtils.isNotBlank(cfg.getUserAgent())) {
+            mobProxy.addHeader("User-Agent", cfg.getUserAgent());
+        }
+
+        mobProxy.addLastHttpFilterFactory(
+                new ResponseFilterAdapter.FilterSource(
+                        (response, contents, messageInfo) -> {
+            // sniff only if original URL is being tracked
+            var trackedResponse =
+                    trackedUrlResponses.get(messageInfo.getOriginalUrl());
+
+            if (trackedResponse != null) {
+                response.headers().forEach(en ->
+                    trackedResponse.headers.put(en.getKey(), en.getValue()));
+                trackedResponse.statusCode = response.status().code();
+                trackedResponse.reasonPhrase = response.status().reasonPhrase();
+            }
+        }, cfg.getMaxBufferSize()));
+
+
+
+        mobProxy.start(cfg.getPort());
+
+        var actualPort = mobProxy.getPort();
+        LOG.info("Proxy started on port {} "
+                + "for HTTP response header capture.", actualPort);
+
+        var proxyHost = ofNullable(cfg.getHost()).orElse("localhost");
+        var proxyStr = proxyHost + ":" + actualPort;
+
+        LOG.info("Proxy set on browser as: {}.", proxyStr);
+
+
+        // Fix bug with firefox where request/response filters are not
+        // triggered properly unless dealing with firefox profile
+        if (options instanceof FirefoxOptions) {
+            //TODO Shall we prevent calls to firefox browser addons?
+            var profile = ((FirefoxOptions) options).getProfile();
+                        profile.setAcceptUntrustedCertificates(true);
+            profile.setAssumeUntrustedCertificateIssuer(true);
+//            profile.setPreference("network.proxy.http", "localhost");
+            profile.setPreference("network.proxy.http", proxyHost);
+            profile.setPreference("network.proxy.http_port", actualPort);
+//            profile.setPreference("network.proxy.ssl", "localhost");
+            profile.setPreference("network.proxy.ssl", proxyHost);
+            profile.setPreference("network.proxy.ssl_port", actualPort);
+            profile.setPreference("network.proxy.type", 1);
+            profile.setPreference("network.proxy.no_proxies_on", "");
+            profile.setPreference("devtools.console.stdout.content", true);
+            // Required since FF v67 to enable a localhost proxy:
+            // https://bugzilla.mozilla.org/show_bug.cgi?id=1535581
+            profile.setPreference(
+                    "network.proxy.allow_hijacking_localhost", true);
+            ((FirefoxOptions) options).setProfile(profile);
+
+        } else if (options instanceof ChromeOptions) {
+            var chromeOptions = (ChromeOptions) options;
+            // Required since Chrome v72 to enable a localhost proxy:
+            // https://bugs.chromium.org/p/chromium/issues/detail?id=899126#c15
+            chromeOptions.addArguments(
+                    "--proxy-bypass-list=<-loopback>",
+                    "--proxy-server=" + proxyStr,
+                    "--disable-popup-blocking",
+                    "--disable-extensions",
+                    "--disable-dev-shm-usage",
+                    "--disable-gpu",
+                    "--disable-software-rasterizer",
+                    "--disable-infobars",
+                    "--disable-browser-side-navigation",
+                    "--disable-features=EnableEphemeralFlashPermission",
+                    "--disable-translate",
+                    "--disable-sync",
+                    "--no-first-run",
+                    "--no-default-browser-check",
+                    "--disable-sign-in"
+            );
+            if  (LOG.isDebugEnabled()) {
+                System.setProperty("webdriver.chrome.verboseLogging", "true");
+            }
+        }
+    }
+
+    void stop() {
+        if (mobProxy != null && mobProxy.isStarted()) {
+            mobProxy.stop();
+            mobProxy = null;
+        }
+    }
+
+
+    static class SniffedResponseHeader {
+
+        private final Map<String, String> headers =
+                new ListOrderedMap<>();
+        private int statusCode;
+        private String reasonPhrase;
+        public Map<String, String> getHeaders() {
+            return headers;
+        }
+        public int getStatusCode() {
+            return statusCode;
+        }
+        public String getReasonPhrase() {
+            return reasonPhrase;
+        }
+
+        @Override
+        public boolean equals(final Object obj) {
+            if (!(obj instanceof SniffedResponseHeader)) {
+                return false;
+            }
+            var other = (SniffedResponseHeader) obj;
+            return EqualsBuilder.reflectionEquals(
+                    this, other, "requestHeaders")
+                    && EqualsUtil.equalsMap(headers, other.headers);
+        }
+        @Override
+        public int hashCode() {
+            return HashCodeBuilder.reflectionHashCode(this);
+        }
+        @Override
+        public String toString() {
+            return new ReflectionToStringBuilder(
+                    this, ToStringStyle.SHORT_PREFIX_STYLE).toString();
+        }
+    }
+
 }